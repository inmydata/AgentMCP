--- conflicted
+++ resolved
@@ -7,12 +7,8 @@
 from fastmcp.server.auth import RemoteAuthProvider
 from fastapi import FastAPI
 from mcp_utils import mcp_utils
-<<<<<<< HEAD
 from fastmcp.server.dependencies import get_http_headers
 from pydantic import AnyHttpUrl
-=======
-from fastmcp.server.dependencies import get_http_headers, get_http_request
->>>>>>> a4f89ea7
 
 from fastmcp.server.auth.providers.jwt import JWTVerifier
 
@@ -58,37 +54,10 @@
     try:
         # Fetch headers and request (if available). Preference: query parameter 'tenant' > header 'x-inmydata-tenant'
         headers = get_http_headers()
-<<<<<<< HEAD
         api_key = headers.get('authorization', '').replace('Bearer ', '')
         tenant = headers.get('x-inmydata-tenant', await get_tenant(api_key))
         server = headers.get('x-inmydata-server', "")
         calendar = headers.get('x-inmydata-calendar', 'Default')
-=======
-        tenant = ''
-        try:
-            req = get_http_request()
-            if req is not None:
-                tenant = req.query_params['tenant']
-        except Exception:
-            # If get_http_request isn't available or fails, ignore and fall back to headers
-            tenant = ''
-
-        # Only use header tenant if query param not provided
-        if not tenant:
-            tenant = headers.get('x-inmydata-tenant', '')
-
-        # Check if we can pick up the api key for this tenant from env first, otherwise look for header
-        api_key = ""
-        if tenant.upper() + "_API_KEY" in os.environ:
-            api_key = os.environ.get(tenant.upper() + "_API_KEY", "")
-        else:
-            api_key = headers.get('x-inmydata-api-key', '')
-
-        server = headers.get('x-inmydata-server', '')
-        calendar = headers.get('x-inmydata-calendar', '')
-        if not calendar:
-            calendar = 'Default'
->>>>>>> a4f89ea7
         user = headers.get('x-inmydata-user', 'mcp-agent')
         session_id = headers.get('x-inmydata-session-id', 'mcp-session')
         return mcp_utils(api_key, tenant, calendar, user, session_id, server)
@@ -118,15 +87,11 @@
     Allowed ops: equals, contains, not_contains, starts_with, gt, lt, gte, lte
     """
     try:
-<<<<<<< HEAD
-        return await (await utils()).get_rows(subject, select, where)
-=======
         if not subject:
             return json.dumps({"error": "subject parameter is required"})
         if not select:
             return json.dumps({"error": "select parameter is required (list of field names)"})
-        return await utils().get_rows(subject, select, where)
->>>>>>> a4f89ea7
+        return await (await utils()).get_rows(subject, select, where)
     except Exception as e:
         return json.dumps({"error": str(e)})
 
@@ -149,17 +114,13 @@
                    where=[{"field":"Financial Year","op":"equals","value":2025}])
     """
    try:
-<<<<<<< HEAD
-       return await (await utils()).get_top_n(subject, group_by, order_by, n, where)
-=======
        if not subject:
            return json.dumps({"error": "subject parameter is required"})
        if not group_by:
            return json.dumps({"error": "group_by parameter is required"})
        if not order_by:
            return json.dumps({"error": "order_by parameter is required"})
-       return await utils().get_top_n(subject, group_by, order_by, n, where)
->>>>>>> a4f89ea7
+       return await (await utils()).get_top_n(subject, group_by, order_by, n, where)
    except Exception as e:
        return json.dumps({"error": str(e)}) 
 
@@ -185,13 +146,9 @@
     from inmydata.ConversationalData import ConversationalDataDriver
     
     try:
-<<<<<<< HEAD
-        return await (await utils()).get_answer(question, ctx)
-=======
         if not question:
             return json.dumps({"error": "question parameter is required"})
-        return await utils().get_answer(question, ctx)
->>>>>>> a4f89ea7
+        return await (await utils()).get_answer(question, ctx)
     
     except Exception as e:
         if ctx:
@@ -269,9 +226,6 @@
         JSON string with start_date and end_date
     """
     try:
-<<<<<<< HEAD
-        return await (await utils()).get_calendar_period_date_range(financial_year, period_number, period_type)
-=======
         # If any parameter is None, fetch current financial periods
         if financial_year is None or period_number is None or period_type is None:
             periods_result = await utils().get_financial_periods(None)
@@ -305,8 +259,7 @@
         if not period_type:
             return json.dumps({"error": "period_type parameter is required"})
             
-        return await utils().get_calendar_period_date_range(financial_year, period_number, period_type)
->>>>>>> a4f89ea7
+        return await (await utils()).get_calendar_period_date_range(financial_year, period_number, period_type)
     
     except Exception as e:
         return json.dumps({"error": str(e)})
